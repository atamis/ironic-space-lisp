//! Parallel processing environment for ISL VMs.
//!
//! Warning: this code calls `unwrap` constantly, and probably panics all the time.
<<<<<<< HEAD
use data;
use data::Literal;
use errors::*;
use futures::channel::mpsc;
use futures::future::{ok, Future};
use futures::stream::Stream;
=======
use crate::data;
use crate::data::Literal;
use crate::errors::*;
use futures::sync::mpsc;
>>>>>>> 1c15677c
use std::collections::HashMap;
use std::fmt;
use tokio::runtime::Runtime;
use crate::vm;

/// A channel to the message router.
pub type RouterChan = mpsc::Sender<RouterMessage>;

/// Inserted into VMs to allow them to send messages to the router, and know their `Pid`.
#[derive(Debug)]
pub struct ProcInfo {
    /// The [`Pid`](data::Pid), or unique identifier, for this handle.
    pub pid: data::Pid,
    /// A channel back to the central router for this executor.
    pub chan: RouterChan,
}

/// A trait for interfacing between a [`vm::VM`] and its execution environment.
pub trait ExecHandle: Send + Sync + fmt::Debug {
    /// Return the `Pid`, or unique identifier of the exec handle.
    fn get_pid(&mut self) -> data::Pid;
    /// Send a message to a particular `Pid`.
    fn send(&mut self, recv: data::Pid, msg: Literal) -> Result<()>;
    /// Spawn a new `VM`, consuming the `VM` and returning its `Pid`.
    fn spawn(&mut self, vm: vm::VM) -> Result<data::Pid>;
}

impl ExecHandle for ProcInfo {
    fn get_pid(&mut self) -> data::Pid {
        self.pid
    }

    fn send(&mut self, recv: data::Pid, msg: Literal) -> Result<()> {
        Ok(self
            .chan
            .try_send(RouterMessage::Send(recv, msg))
            .context("Error sending on router channel")?)
    }

    fn spawn(&mut self, vm: vm::VM) -> Result<data::Pid> {
        //let builder = builder::Builder::new();
        //builder.code(vm.code.clone()).default_libs().;

        let (pid, f) = exec_future(vm, &self.chan);
        let f = f.then(|_| ok(()));

        tokio::spawn(f);

        Ok(pid)
    }
}

type RouterState = HashMap<data::Pid, mpsc::Sender<Literal>>;

/// Messages you can send to the router.
#[derive(Debug)]
pub enum RouterMessage {
    /// Deregister a Pid.
    Close(data::Pid),
    /// Register a Pid with a Sender channel.
    Register(data::Pid, mpsc::Sender<Literal>),
    /// Send some data to the channel associated with a Pid.
    Send(data::Pid, Literal),
}

/// Represents a handle on a Router.
///
/// Automatically manages registration and deregistration. Can't implement clone
/// because the channel receiver can't be cloned.
pub struct RouterHandle {
    pid: data::Pid,
    rx: Option<mpsc::Receiver<Literal>>,
    router: RouterChan,
}

impl RouterHandle {
    /// Register with a router, returning the handle.
    pub fn new(mut chan: RouterChan) -> RouterHandle {
        let pid = data::Pid::gen();
        let (tx, rx) = mpsc::channel::<Literal>(10);
        chan.try_send(RouterMessage::Register(pid, tx)).unwrap();

        RouterHandle {
            pid,
            rx: Some(rx),
            router: chan,
        }
    }

    /// Returns a future that resolves to the next message this handle receives, and the handle.
    pub fn receive(mut self) -> impl Future<Item = (Literal, RouterHandle), Error = ()> {
        use std::mem;
        let rx = mem::replace(&mut self.rx, None).unwrap();

        rx.into_future().then(move |res| {
            let (msg, rx) = res.unwrap();
            mem::replace(&mut self.rx, Some(rx));
            ok::<(Literal, RouterHandle), ()>((msg.unwrap(), self))
        })
    }

    /// Send a message through  to a pid.
    pub fn send(&mut self, pid: data::Pid, msg: Literal) {
        self.router.try_send(RouterMessage::Send(pid, msg)).unwrap()
    }

    /// Returns a procinfo suitable for inserting into a VM associated with this handle.
    pub fn get_procinfo(&self) -> ProcInfo {
        ProcInfo {
            pid: self.pid,
            chan: self.router.clone(),
        }
    }
}

impl Drop for RouterHandle {
    fn drop(&mut self) {
        self.router
            .try_send(RouterMessage::Close(self.pid))
            .unwrap();
    }
}

/// Spawn a router on the runtime.
///
/// Routers respond to router messages sent on the sender channel this function returns.
pub fn router(runtime: &mut Runtime) -> mpsc::Sender<RouterMessage> {
    let (tx, rx) = mpsc::channel::<RouterMessage>(10);

    let f = rx
        .fold(RouterState::new(), |mut state, msg| {
            match msg {
                RouterMessage::Close(p) => {
                    state.remove(&p);
                }
                RouterMessage::Register(p, tx) => {
                    state.insert(p, tx);
                }
                RouterMessage::Send(p, l) => state.get_mut(&p).unwrap().try_send(l).unwrap(),
            };
            ok(state)
        })
        .then(|x| {
            println!("Router exited: {:?}", x);
            ok::<(), ()>(())
        });

    runtime.spawn(f);

    tx
}

fn exec_future(
    mut vm: vm::VM,
    router: &RouterChan,
) -> (
    data::Pid,
    Box<dyn Future<Item = (vm::VM, data::Literal), Error = failure::Error> + 'static + Send>,
) {
    use crate::vm::VMState;

    let mut handle = RouterHandle::new(router.clone());

    let proc = handle.get_procinfo();

    let pid = proc.pid;

    vm.proc = Some(Box::new(proc));

    handle
        .router
        .try_send(RouterMessage::Send(handle.pid, "dummy-message".into()))
        .unwrap();

    let f2 = async || {
        loop {
            vm.state = VMState::RunningUntil(100);
            vm.state_step().unwrap();

            if let VMState::Done(_) = vm.state {
                let l = { vm.state.get_ret().unwrap() };
                vm.proc = None;
                return (vm, l);
                //return Box::new(ok(Loop::Break((vm, l))));
            }

            if let VMState::Waiting = vm.state {
                let opt_lit = handle.receive_async().await;
                vm.answer_waiting(opt_lit).unwrap()
                //return Box::new(handle.receive().then(|res| {
                //let (opt_lit, handle) = res.unwrap();
                //vm.answer_waiting(opt_lit).unwrap();
                //Ok(Loop::Continue((vm, handle)))
                //}));
            }
        }
    };

    // let f = loop_fn((vm, handle), move |(vm, handle)| {
    //     ok((vm, handle)).and_then(
    //         |(mut vm, handle)| -> Box<
    //             dyn Future<
    //                     Item = Loop<(vm::VM, Literal), (vm::VM, RouterHandle)>,
    //                     Error = failure::Error,
    //                 > + Send,
    //         > {
    //             vm.state = VMState::RunningUntil(100);
    //             vm.state_step().unwrap();

    //             if let VMState::Done(_) = vm.state {
    //                 let l = { vm.state.get_ret().unwrap() };
    //                 vm.proc = None;
    //                 return Box::new(ok(Loop::Break((vm, l))));
    //             }

    //             if let VMState::Stopped = vm.state {
    //                 return Box::new(ok(Loop::Continue((vm, handle))));
    //             }

    //             if let VMState::Waiting = vm.state {
    //                 return Box::new(handle.receive().then(|res| {
    //                     let (opt_lit, handle) = res.unwrap();
    //                     vm.answer_waiting(opt_lit).unwrap();
    //                     Ok(Loop::Continue((vm, handle)))
    //                 }));
    //             }

    //             panic!("VM state not done, stopped, or waiting");
    //         },
    //     )
    // });

    (pid, f2())
}

/// Holds handles to its Runtime and router.
pub struct Exec {
    runtime: Runtime,
    router_chan: RouterChan,
}

impl Exec {
    /// Spawn and take ownership of a Runtime and router.
    pub fn new() -> Exec {
        let mut runtime = Runtime::new().unwrap();

        let tx = router(&mut runtime);

        Exec {
            runtime,
            router_chan: tx,
        }
    }

    /// Get a new router handle to this Exec's Router.
    pub fn get_handle(&self) -> RouterHandle {
        RouterHandle::new(self.router_chan.clone())
    }

    /// Schedule a VM for execution on some bytecode.
    pub fn sched(
        &mut self,
        mut vm: vm::VM,
        code: &vm::bytecode::Bytecode,
    ) -> Result<(vm::VM, Literal)> {
        vm.import_jump(code);
        let (_, f) = exec_future(vm, &self.router_chan);

        self.runtime.block_on(f)
    }

    /// Wait for all futures to resolve.
    pub fn wait(self) {
        self.runtime.shutdown_on_idle().wait().unwrap();
    }
}

impl Default for Exec {
    fn default() -> Self {
        Self::new()
    }
}

#[cfg(test)]
mod tests {
    use super::*;
    use crate::vm::op::Op;

    fn empty_vm() -> vm::VM {
        let mut builder = vm::Builder::new();

        builder.default_libs().print_trace(false);

        let (res, vm) = builder.build_exec();
        res.unwrap();
        vm
    }

    #[test]
    fn test_exec() {
        let mut exec = Exec::new();

        let vm = empty_vm();

        let (_, lit) = exec
            .sched(
                vm,
                &vm::bytecode::Bytecode::new(vec![vec![
                    //Op::Lit(1.into()),
                    Op::Wait,
                    Op::Lit("print".into()),
                    Op::Load,
                    Op::CallArity(1),
                    Op::Return,
                ]]),
            )
            .unwrap();

        assert_eq!(lit, "dummy-message".into());
        println!("{:?}", lit);
    }

    #[test]
    fn test_pid_send() {
        let mut exec = Exec::new();

        let vm = empty_vm();

        let (_, lit) = exec
            .sched(
                vm,
                &vm::bytecode::Bytecode::new(vec![vec![
                    Op::Wait,
                    Op::Pop, // throw away dummy message
                    Op::Lit("from-myself".into()),
                    Op::Pid,
                    Op::Send,
                    Op::Wait,
                    Op::Return,
                ]]),
            )
            .unwrap();

        assert_eq!(lit, "from-myself".into());
    }

    #[test]
    fn test_handle() {
        let mut runtime = Runtime::new().unwrap();
        let router = router(&mut runtime);

        let mut handle1 = RouterHandle::new(router.clone());
        let handle2 = RouterHandle::new(router.clone());

        handle1.send(handle2.pid, "test-message".into());
        let (msg, mut handle2) = handle2.receive().wait().unwrap();
        assert_eq!(msg, "test-message".into());

        handle2.send(handle1.pid, "test-message2".into());
        let (msg, _) = handle1.receive().wait().unwrap();
        assert_eq!(msg, "test-message2".into());
    }
}<|MERGE_RESOLUTION|>--- conflicted
+++ resolved
@@ -1,23 +1,17 @@
 //! Parallel processing environment for ISL VMs.
 //!
 //! Warning: this code calls `unwrap` constantly, and probably panics all the time.
-<<<<<<< HEAD
-use data;
-use data::Literal;
-use errors::*;
+use crate::data;
+use crate::data::Literal;
+use crate::errors::*;
+use crate::vm;
 use futures::channel::mpsc;
 use futures::future::{ok, Future};
 use futures::stream::Stream;
-=======
-use crate::data;
-use crate::data::Literal;
-use crate::errors::*;
 use futures::sync::mpsc;
->>>>>>> 1c15677c
 use std::collections::HashMap;
 use std::fmt;
 use tokio::runtime::Runtime;
-use crate::vm;
 
 /// A channel to the message router.
 pub type RouterChan = mpsc::Sender<RouterMessage>;
