--- conflicted
+++ resolved
@@ -2,7 +2,15 @@
 //!
 //! Not very useful or reusable.
 
-<<<<<<< HEAD
+use crate::ast::ast;
+use crate::ast::LiftedAST;
+use crate::compiler;
+use crate::data;
+use crate::env;
+use crate::errors::*;
+use crate::parser;
+use crate::vm;
+use crate::vm::bytecode;
 use ast::ast;
 use ast::passes::local;
 use ast::LiftedAST;
@@ -14,17 +22,6 @@
 use parser;
 use vm;
 use vm::bytecode;
-=======
-use crate::ast::ast;
-use crate::ast::LiftedAST;
-use crate::compiler;
-use crate::data;
-use crate::env;
-use crate::errors::*;
-use crate::parser;
-use crate::vm;
-use crate::vm::bytecode;
->>>>>>> 1c15677c
 
 /// Read ISL lisp implementation. See `examples/lisp.isl`.
 pub fn read_lisp<'a>() -> Result<&'a str> {
