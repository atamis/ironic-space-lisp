--- conflicted
+++ resolved
@@ -6,11 +6,8 @@
 use futures::channel::mpsc;
 use futures::future::select;
 use futures::future::Either;
-<<<<<<< HEAD
 use petgraph::graphmap::DiGraphMap;
 use petgraph::Direction;
-=======
->>>>>>> f20f06ee
 use std::collections::HashMap;
 use std::collections::VecDeque;
 use std::time::Duration;
@@ -40,11 +37,8 @@
 struct Router {
     rx: mpsc::Receiver<RouterMessage>,
     queue: VecDeque<RouterMessage>,
-<<<<<<< HEAD
     // Map of watchers -> watched
     watches: DiGraphMap<data::Pid, ()>,
-=======
->>>>>>> f20f06ee
     state: RouterState,
     quitting: bool,
     debug: bool,
