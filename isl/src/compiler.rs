--- conflicted
+++ resolved
@@ -196,7 +196,7 @@
         // if let with this bool.
         let mut normal_call = false;
 
-        if let AST::Var(s) = &**f {
+        if let LocalAST::GlobalVar(s) = &**f {
             match s.as_ref() {
                 "fork" => {
                     arg_check("fork", 0)?;
@@ -389,18 +389,12 @@
 mod tests {
     use super::*;
     use crate::ast;
+    use crate::ast::passes::function_lifter;
     use crate::parser;
     use crate::str_to_ast;
-<<<<<<< HEAD
     use crate::vm::bytecode;
     use crate::vm::VM;
     use test::Bencher;
-
-    use crate::ast::passes::function_lifter;
-=======
-    use crate::vm::VM;
-    use test::Bencher;
->>>>>>> 65a6a404
 
     fn run(s: &'static str) -> Result<Literal> {
         let lits = parser::parse(s)?;
@@ -520,7 +514,6 @@
     }
 
     #[test]
-<<<<<<< HEAD
     fn test_localdefs() {
         let code = lifted_compile("(let (x 2) (do (def y 1) y))");
 
@@ -548,7 +541,27 @@
         println!("{:?}", res);
 
         assert_eq!(res.unwrap().unwrap(), 3.into())
-=======
+    }
+
+    #[test]
+    fn test_async_ops_execution() {
+        use crate::exec;
+
+        let code =
+            lifted_compile("(let (me (pid)) (if (fork) (send me 'hello) (do (wait) (wait))))");
+
+        code.dissassemble();
+
+        let mut exec = exec::Exec::new();
+
+        let vm = VM::new(Bytecode::new(vec![vec![]]));
+
+        let (_vm, res) = exec.sched(vm, &code);
+
+        assert_eq!(res.unwrap(), "hello".into())
+    }
+
+    #[test]
     fn test_async_ops() {
         let code = lifted_compile("(fork)");
 
@@ -577,7 +590,6 @@
         assert_eq!(code.addr((0, 2)).unwrap(), Op::Send);
         assert_eq!(code.addr((0, 3)).unwrap(), Op::Return);
     }
-
     #[test]
     fn test_async_ops_arity() {
         assert!(run("(fork 1)").is_err());
@@ -587,25 +599,6 @@
         assert!(run("(send)").is_err());
     }
 
-    #[test]
-    fn test_async_ops_execution() {
-        use crate::exec;
-
-        let code =
-            lifted_compile("(let (me (pid)) (if (fork) (send me 'hello) (do (wait) (wait))))");
-
-        code.dissassemble();
-
-        let mut exec = exec::Exec::new();
-
-        let vm = VM::new(Bytecode::new(vec![vec![]]));
-
-        let (_vm, res) = exec.sched(vm, &code);
-
-        assert_eq!(res.unwrap(), "hello".into())
->>>>>>> 65a6a404
-    }
-
     #[bench]
     fn bench_toolchain(b: &mut Bencher) {
         use test;
