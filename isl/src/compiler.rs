//! Compile [`AST`](ast::AST)s to [`Bytecode`](vm::bytecode::Bytecode).
use std::rc::Rc;

<<<<<<< HEAD
use ast::passes::local;
use ast::passes::local::visitors;
use ast::passes::local::visitors::GlobalDefVisitor;
use ast::passes::local::visitors::LLASTVisitor;
use ast::passes::local::visitors::LocalASTVisitor;
use ast::passes::local::visitors::LocalDefVisitor;
use ast::passes::local::GlobalDef;
use ast::passes::local::LocalAST;
use ast::passes::local::LocalDef;
use ast::AST;
use data::Keyword;
use data::Literal;
use errors::*;
use vm::bytecode::Bytecode;
use vm::bytecode::Chunk;
use vm::op::Op;
=======
use crate::ast::passes::function_lifter;
use crate::ast::ASTVisitor;
use crate::ast::Def;
use crate::ast::DefVisitor;
use crate::ast::AST;
use crate::data::Keyword;
use crate::data::Literal;
use crate::errors::*;
use crate::vm::bytecode::Bytecode;
use crate::vm::bytecode::Chunk;
use crate::vm::op::Op;
>>>>>>> 1c15677c

/// A vector of [`IrOp`]s.
pub type IrChunk = Vec<IrOp>;
/// Alias for an [`IrChunk`] reference.
pub type IrChunkSlice<'a> = &'a [IrOp];

/// Intermediate operation representation.
///
/// As an intermediate representation, it's largely flat, except for [`IrOp::JumpCond`], which
/// represents its potential jump targets as pointers to other IrChunks. Functions
/// are handled by [`function_lifter`] and [`pack_compile_lifted()`] rather
/// represented in IrOp.
#[derive(Debug, PartialEq)]
#[allow(missing_docs)]
pub enum IrOp {
    Lit(Literal),
    Return,
    Call,
    Jump,
    JumpCond {
        pred: Rc<IrChunk>,
        then: Rc<IrChunk>,
        els: Rc<IrChunk>,
    },
    Load,
    Store,
    PushEnv,
    PopEnv,
    Dup,
    Pop,
    CallArity(usize),
    LoadLocal(usize),
    StoreLocal(usize),
}

/// Empty struct that implements `ASTVisitor<IrChunk>`.
///
/// See `ASTVisitor<IrChunk>` and [`ASTVisitor`] for information.
pub struct Compiler;

impl visitors::GlobalDefVisitor<IrChunk> for Compiler {
    fn visit_globaldef(&mut self, name: &Keyword, value: &LocalAST) -> Result<IrChunk> {
        let mut body_chunk = self.visit(value)?;

        body_chunk.push(IrOp::Lit(name.clone().into()));
        body_chunk.push(IrOp::Store);

        Ok(body_chunk)
    }
}

impl visitors::LocalDefVisitor<IrChunk> for Compiler {
    fn visit_localdef(&mut self, index: usize, value: &LocalAST) -> Result<IrChunk> {
        let mut body_chunk = self.visit(value)?;

        body_chunk.push(IrOp::StoreLocal(index));

        Ok(body_chunk)
    }
}

impl visitors::LocalASTVisitor<IrChunk> for Compiler {
    fn value_expr(&mut self, l: &Literal) -> Result<IrChunk> {
        Ok(vec![IrOp::Lit(l.clone())])
    }

    fn if_expr(
        &mut self,
        pred: &Rc<LocalAST>,
        then: &Rc<LocalAST>,
        els: &Rc<LocalAST>,
    ) -> Result<IrChunk> {
        let pred_chunk = self.visit(pred)?;
        let then_chunk = self.visit(then)?;
        let els_chunk = self.visit(els)?;

        Ok(vec![
            (IrOp::JumpCond {
                pred: Rc::new(pred_chunk),
                then: Rc::new(then_chunk),
                els: Rc::new(els_chunk),
            }),
        ])
    }

    fn def_expr(&mut self, def: &Rc<GlobalDef>) -> Result<IrChunk> {
        let mut chunk = self.visit_single_globaldef(def)?;

        chunk.append(&mut self.globalvar_expr(&def.name)?);

        Ok(chunk)
    }

    fn let_expr(&mut self, defs: &[local::LocalDef], body: &Rc<LocalAST>) -> Result<IrChunk> {
        let mut chunk = vec![IrOp::PushEnv];

        for mut def_chunk in self.visit_multi_localdef(defs)?.into_iter() {
            chunk.append(&mut def_chunk);
        }

        let mut body_chunk = self.visit(body)?;

        chunk.append(&mut body_chunk);

        chunk.push(IrOp::PopEnv);

        Ok(chunk)
    }

    fn do_expr(&mut self, exprs: &[LocalAST]) -> Result<IrChunk> {
        let mut chunk: IrChunk = vec![];

        let e_chunks = self.multi_visit(&exprs).into_iter().flat_map(|e| e);

        for (idx, mut e_chunk) in e_chunks.enumerate() {
            chunk.append(&mut e_chunk);

            // pop every interstitial value except the last
            if idx != (exprs.len() - 1) {
                chunk.push(IrOp::Pop);
            }
        }

        Ok(chunk)
    }

    /*fn lambda_expr(&mut self, _args: &[Keyword], _body: &Rc<AST>) -> Result<IrChunk> {
        Err(err_msg(
            "Not implemented: run the function lifter pass first",
        ))
    }*/

    fn localdef_expr(&mut self, def: &Rc<local::LocalDef>) -> Result<IrChunk> {
        Err(err_msg("Not implemented"))
    }

    fn globalvar_expr(&mut self, name: &Keyword) -> Result<IrChunk> {
        Ok(vec![IrOp::Lit(Literal::Keyword(name.clone())), IrOp::Load])
    }

    fn localvar_expr(&mut self, index: usize) -> Result<IrChunk> {
        Ok(vec![IrOp::LoadLocal(index)])
    }

    /*fn var_expr(&mut self, k: &Keyword) -> Result<IrChunk> {
        Ok(vec![IrOp::Lit(Literal::Keyword(k.clone())), IrOp::Load])
    }*/

    fn application_expr(&mut self, f: &Rc<LocalAST>, args: &[LocalAST]) -> Result<IrChunk> {
        let mut chunk = vec![];

        for e in args.iter().rev() {
            let mut e_chunk = self.visit(e)?;
            chunk.append(&mut e_chunk);
        }

        let mut f_chunk = self.visit(f)?;
        chunk.append(&mut f_chunk);

        chunk.push(IrOp::CallArity(args.len()));

        Ok(chunk)
    }
}

impl visitors::LLASTVisitor<IrChunk> for Compiler {
    fn visit_local_function(
        &mut self,
        args: &[Keyword],
        body: &Rc<LocalAST>,
        entry: bool,
    ) -> Result<IrChunk> {
        let mut ir = self.visit(body)?;

        if entry {
            ir.push(IrOp::PopEnv);
        }

        ir.push(IrOp::Return);

        let mut arg_ir: IrChunk = args
            .iter()
            .enumerate()
            //.map(|k| vec![IrOp::Lit(Literal::Keyword(k.clone())), IrOp::Store])
            .map(|(i, _)| IrOp::StoreLocal(i))
            .collect();

        if entry {
            arg_ir.insert(0, IrOp::PushEnv);
        }

        arg_ir.append(&mut ir);

        if !entry {
            tail_call_optimization(&mut arg_ir);
        }

        Ok(arg_ir)
    }
}

/// Compiles a raw [ `AST` ] into an [ `IrChunk` ]. See [ `Compiler` ] for implementation.
pub fn compile(a: &local::LocalAST) -> Result<IrChunk> {
    let mut c = Compiler {};
    c.visit(a)
}

// Allocate an empty chunk and return its idx.
// This could be much more sophisticated, but isn't.
fn alloc_chunk(code: &mut Bytecode) -> usize {
    let idx = code.chunks.len();
    code.chunks.push(Chunk { ops: vec![] });
    idx
}

/// Compile and pack a [`LiftedAST`](function_lifter::LiftedAST) into a new bytecode.
pub fn pack_compile_lifted(llast: &local::LocalLiftedAST) -> Result<Bytecode> {
    let mut code = Bytecode::new(vec![]);

    // allocate chunks first
    for (id, _) in llast.functions.iter().enumerate() {
        let chunk = alloc_chunk(&mut code);
        if id != chunk {
            panic!("id chunk missalignment");
        }
    }

    let mut c = Compiler {};

    for (id, chunk) in c.llast_visit(llast)?.into_iter().enumerate() {
        pack(&chunk, &mut code, id, 0)?;
    }

    // load functions into the chunks
    /*for (id, function) in llast.functions.iter().enumerate() {
        let chunk = id;
        let is_entry = id == llast.entry;

        /*let mut ir = compile(&(*function).body)?;

        if !is_entry {
            ir.push(IrOp::PopEnv);
        }
        ir.push(IrOp::Return);

        let mut arg_ir: IrChunk = function
            .args
            .iter()
            .map(|k| vec![IrOp::Lit(Literal::Keyword(k.clone())), IrOp::Store])
            .flat_map(|x| x)
            .collect();

        if !is_entry {
            arg_ir.insert(0, IrOp::PushEnv);
        }

        arg_ir.append(&mut ir);

        if !is_entry {
            tail_call_optimization(&mut arg_ir);
        }*/

        pack(&arg_ir, &mut code, chunk, 0)?;
    }*/

    // function 0 is a dummy function in FunctionRegistry, so stick the root there.
    //code.chunks[0].ops.clear();

    //let mut root_ir = compile(&last.root)?;
    //root_ir.push(IrOp::Return);

    //pack(&root_ir, &mut code, 0, 0)?;

    Ok(code)
}

// This doesn't really work.
fn tail_call_optimization(chunk: &mut IrChunk) {
    let len = chunk.len();
    if len >= 3
        && chunk[len - 3] == IrOp::Call
        && chunk[len - 2] == IrOp::PopEnv
        && chunk[len - 1] == IrOp::Return
    {
        chunk[len - 3] = IrOp::PopEnv;
        chunk[len - 2] = IrOp::Jump;
    }
}

/// Pack an [ `IrChunk` ] into a new [ `Bytecode` ] and return it.
pub fn pack_start(ir: IrChunkSlice) -> Result<Bytecode> {
    let mut code = Bytecode::new(vec![vec![]]);

    let chunk_idx = alloc_chunk(&mut code);

    pack(ir, &mut code, chunk_idx, 0)?;

    code.chunks[0].ops.append(&mut vec![
        Op::Lit(Literal::Address((chunk_idx, 0))),
        Op::Call,
        Op::Return,
    ]);

    code.chunks[chunk_idx].ops.push(Op::Return);

    Ok(code)
}

/// Pack an [ `IrChunk` ] into bytecode at a particular chunk and op index. Returns ending op index.
pub fn pack(
    ir: IrChunkSlice,
    code: &mut Bytecode,
    chunk_idx: usize,
    op_idx: usize,
) -> Result<usize> {
    let mut op_idx = op_idx;

    for ir_op in ir.iter() {
        let new_op = match ir_op {
            IrOp::Lit(l) => Op::Lit(l.clone()),
            IrOp::Return => Op::Return,
            IrOp::Call => Op::Call,
            IrOp::Load => Op::Load,
            IrOp::Store => Op::Store,
            IrOp::PushEnv => Op::PushEnv,
            IrOp::PopEnv => Op::PopEnv,
            IrOp::Dup => Op::Dup,
            IrOp::Pop => Op::Pop,
            IrOp::Jump => Op::Jump,
            IrOp::JumpCond { pred, then, els } => {
                let els_idx = alloc_chunk(code);
                pack(els, code, els_idx, 0)?;

                let then_idx = alloc_chunk(code);
                pack(then, code, then_idx, 0)?;

                code.chunks[chunk_idx]
                    .ops
                    .push(Op::Lit(Literal::Address((els_idx, 0))));
                op_idx += 1;
                code.chunks[chunk_idx]
                    .ops
                    .push(Op::Lit(Literal::Address((then_idx, 0))));
                op_idx += 1;

                op_idx = pack(pred, code, chunk_idx, op_idx)?;

                let res_idx = op_idx + 1;
                let mut ret_code = vec![Op::Lit(Literal::Address((chunk_idx, res_idx))), Op::Jump];

                code.chunks[els_idx].ops.append(&mut ret_code.clone());
                code.chunks[then_idx].ops.append(&mut ret_code);

                Op::JumpCond
            }
            IrOp::CallArity(a) => Op::CallArity(*a),
            IrOp::LoadLocal(idx) => Op::LoadLocal(*idx),
            IrOp::StoreLocal(idx) => Op::StoreLocal(*idx),
            //_ => { return Err(err_msg("not implemented"))},
        };

        code.chunks[chunk_idx].ops.push(new_op);
        op_idx += 1;
    }

    Ok(op_idx)
}

// value -> Op
// var -> Vec<Op>
// application -> Vec<Op.

#[cfg(test)]
mod tests {
    use super::*;
<<<<<<< HEAD
    use ast;
    use parser;
    use str_to_ast;
    use test::Bencher;
    use vm::bytecode;
    use vm::VM;
=======
    use crate::str_to_ast;
    use test::Bencher;
    use crate::vm::VM;
>>>>>>> 1c15677c

    use ast::passes::function_lifter;

    fn run(s: &'static str) -> Result<Literal> {
        let lits = parser::parse(s)?;

        let mut vm = VM::new(bytecode::Bytecode::new(vec![vec![]]));

        let ast = ast::ast(&lits, vm.environment.peek()?)?;

        let code = pack_compile_lifted(&ast)?;

        vm.import_jump(&code);

        vm.step_until_cost(10000).map(Option::unwrap)
    }

    #[test]
    fn test_values() {
        assert_eq!(run("4").unwrap(), Literal::Number(4));
        assert_eq!(run("5").unwrap(), Literal::Number(5));
    }

    #[test]
    fn test_def() {
        assert_eq!(run("(def test 5) test").unwrap(), Literal::Number(5));
        assert_eq!(
            run("(def test 5) test (def asdf 0) asdf").unwrap(),
            Literal::Number(0)
        );
    }

    #[test]
    fn test_let() {
        assert_eq!(run("(let (x 1 y 2) x)").unwrap(), Literal::Number(1));
        assert_eq!(run("(let (x 1 y 2) y)").unwrap(), Literal::Number(2));
    }

    fn lifted_compile(s: &'static str) -> Bytecode {
        use ast::passes::function_lifter;
        let ast = str_to_ast(s).unwrap();
        let last = function_lifter::lift_functions(&ast).unwrap();
        let llast = local::pass(&last).unwrap();

        pack_compile_lifted(&llast).unwrap()
    }

    #[test]
    fn test_pack_compile_lifted() {
        let code = lifted_compile("(def x (lambda () 5)) (x)");

        let mut vm = VM::new(code);

        vm.code.dissassemble();

        assert_eq!(vm.step_until_cost(10000).unwrap(), Some(Literal::Number(5)));
    }

    #[test]
    fn test_pack_compile_lifted_arguments() {
        let code = lifted_compile("(def x (lambda (y z) z)) (x 5 6)");

        code.dissassemble();

        let mut vm = VM::new(code);

        assert_eq!(vm.step_until_cost(10000).unwrap(), Some(Literal::Number(6)));
    }

    #[test]
    fn test_pack_compile_lifted_env() {
        let code = lifted_compile("(def x (lambda (y) y)) (let (y 4) (do (x 5) y))");

        code.dissassemble();

        let mut vm = VM::new(code);

        assert_eq!(vm.step_until_cost(10000).unwrap(), Some(Literal::Number(4)));
    }

    #[test]
    fn test_do_pops() {
        let code = lifted_compile("(do 0 1 2 3 4)");

        code.dissassemble();

        let mut vm = VM::new(code);

        assert_eq!(vm.step_until_cost(10000).unwrap(), Some(Literal::Number(4)));

        assert!(vm.stack.is_empty());
    }

    #[test]
    fn test_infinite_recursion() {
        let code = lifted_compile("(def x (lambda () (x))) (x)");

        code.dissassemble();

        let mut vm = VM::new(code);

        assert_eq!(vm.step_until_cost(10000).unwrap(), None);

        println!("{:?}", vm);
    }

    #[test]
    fn test_arity_checking() {
        let code = lifted_compile("(def test (lambda (x y) (do x y))) (test 1)");

        code.dissassemble();

        let mut vm = VM::new(code);

        let res = vm.step_until_cost(10000);

        println!("{:?}", res);

        assert!(res.is_err())
    }

    #[bench]
    fn bench_toolchain(b: &mut Bencher) {
        use test;
        b.iter(|| {
            let ast = str_to_ast("(def add1 (lambda (x) (let (y 1) (+ 1 1)))) (add1 5)").unwrap();

            let last = function_lifter::lift_functions(&ast).unwrap();

            let llast = local::pass(&last).unwrap();

            test::black_box(pack_compile_lifted(&llast).unwrap());
        })
    }
}<|MERGE_RESOLUTION|>--- conflicted
+++ resolved
@@ -1,7 +1,17 @@
 //! Compile [`AST`](ast::AST)s to [`Bytecode`](vm::bytecode::Bytecode).
 use std::rc::Rc;
 
-<<<<<<< HEAD
+use crate::ast::passes::function_lifter;
+use crate::ast::ASTVisitor;
+use crate::ast::Def;
+use crate::ast::DefVisitor;
+use crate::ast::AST;
+use crate::data::Keyword;
+use crate::data::Literal;
+use crate::errors::*;
+use crate::vm::bytecode::Bytecode;
+use crate::vm::bytecode::Chunk;
+use crate::vm::op::Op;
 use ast::passes::local;
 use ast::passes::local::visitors;
 use ast::passes::local::visitors::GlobalDefVisitor;
@@ -18,19 +28,6 @@
 use vm::bytecode::Bytecode;
 use vm::bytecode::Chunk;
 use vm::op::Op;
-=======
-use crate::ast::passes::function_lifter;
-use crate::ast::ASTVisitor;
-use crate::ast::Def;
-use crate::ast::DefVisitor;
-use crate::ast::AST;
-use crate::data::Keyword;
-use crate::data::Literal;
-use crate::errors::*;
-use crate::vm::bytecode::Bytecode;
-use crate::vm::bytecode::Chunk;
-use crate::vm::op::Op;
->>>>>>> 1c15677c
 
 /// A vector of [`IrOp`]s.
 pub type IrChunk = Vec<IrOp>;
@@ -406,18 +403,15 @@
 #[cfg(test)]
 mod tests {
     use super::*;
-<<<<<<< HEAD
+    use crate::str_to_ast;
+    use crate::vm::VM;
     use ast;
     use parser;
     use str_to_ast;
     use test::Bencher;
+    use test::Bencher;
     use vm::bytecode;
     use vm::VM;
-=======
-    use crate::str_to_ast;
-    use test::Bencher;
-    use crate::vm::VM;
->>>>>>> 1c15677c
 
     use ast::passes::function_lifter;
 
