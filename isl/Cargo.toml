[package]
name = "isl"
version = "0.1.0"
authors = ["Andrew Amis <atamiser@gmail.com>"]
default-run = "isl"
<<<<<<< HEAD
edition = "2018"
=======
edition = '2018'
>>>>>>> 65a6a404

[dependencies]
failure = "0.1.2"
im = "12.1.0"
rustyline = "4.0.0"
clap = "~2.32"
derive_is_enum_variant = "0.1.1"
nom = "^4.0"
rand = "0.5.5"
# Semi-lockless hashmap.
#chashmap = "2.2.0

futures-preview = "0.3.0-alpha.14"
async-trait = "0.1.10"

[dependencies.tokio]
git = "https://github.com/tokio-rs/tokio"
branch = "master"
#features = ["async-await-preview"]<|MERGE_RESOLUTION|>--- conflicted
+++ resolved
@@ -3,11 +3,7 @@
 version = "0.1.0"
 authors = ["Andrew Amis <atamiser@gmail.com>"]
 default-run = "isl"
-<<<<<<< HEAD
-edition = "2018"
-=======
 edition = '2018'
->>>>>>> 65a6a404
 
 [dependencies]
 failure = "0.1.2"
